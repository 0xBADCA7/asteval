--- conflicted
+++ resolved
@@ -74,14 +74,10 @@
         self.expr       = None
         self.retval     = None
         self.lineno    = 0
-
-<<<<<<< HEAD
         if not use_numpy:
             HAS_NUMPY = False
 
-=======
         symtable['print'] = self._printer
->>>>>>> 39d92fb7
         for sym in FROM_PY:
             if sym in __builtins__:
                 symtable[sym] = __builtins__[sym]
@@ -442,7 +438,7 @@
         if out and len(self.error)==0:
             self._printer(*out, file=dest, end=end)
 
-    def _printer(self, *out, **kws): 
+    def _printer(self, *out, **kws):
         "generic print function"
         flush = kws.pop('flush', True)
         file = kws.pop('file', self.writer)
@@ -452,7 +448,7 @@
         print(*out, file=file, sep=sep, end=end)
         if flush:
             file.flush()
-    
+
     def on_if(self, node):    # ('test', 'body', 'orelse')
         "regular if-then-else statement"
         block = node.body
